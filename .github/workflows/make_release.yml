# This workflow is triggered when a commit is tagged with "v*"
# and when the "Test" workflow completes successfully.
# It builds the package and uploads it to PyPI using Twine.
# It requires a Twine API key stored in GitHub secrets.
# For more information see: https://docs.github.com/en/actions/using-workflows/events-that-trigger-workflows

name: Create Release

on:
  push:
    tags: ["v*"] # Trigger on tags matching v*, e.g., v1.0, v20.15.10
  pull_request:
    paths: [.github/workflows/make_release.yml]

jobs:
  test:
    uses: ./.github/workflows/reusable_run_tox_test.yml
    with:
      coverage: true

  build:
    runs-on: ubuntu-latest
    needs: [test]
    if: github.event_name == 'push' && startsWith(github.ref, 'refs/tags/v')

    # Add permission for OIDC token
    permissions:
      contents: write
      id-token: write

    steps:
      - name: Checkout
        uses: actions/checkout@v4

      - name: Set up Python
        uses: actions/setup-python@v5
        with:
          python-version: "3.x"

      - name: Build package
        run: |
          python -m pip install --upgrade pip build
          python -m pip install --upgrade pip build
          python -m build .

      - name: Upload to PyPI
<<<<<<< HEAD
        uses: pypa/gh-action-pypi-publish@release/v1
=======
        uses: pypa/gh-action-pypi-publish@release/v1


      - name: Upload to PyPI
        uses: pypa/gh-action-pypi-publish@release/v1
>>>>>>> 57d17c11
<|MERGE_RESOLUTION|>--- conflicted
+++ resolved
@@ -40,16 +40,7 @@
       - name: Build package
         run: |
           python -m pip install --upgrade pip build
-          python -m pip install --upgrade pip build
           python -m build .
 
       - name: Upload to PyPI
-<<<<<<< HEAD
         uses: pypa/gh-action-pypi-publish@release/v1
-=======
-        uses: pypa/gh-action-pypi-publish@release/v1
-
-
-      - name: Upload to PyPI
-        uses: pypa/gh-action-pypi-publish@release/v1
->>>>>>> 57d17c11
