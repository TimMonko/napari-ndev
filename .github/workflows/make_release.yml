# This workflow is triggered when a commit is tagged with "v*"
# and when the "Test" workflow completes successfully.
# It builds the package and uploads it to PyPI using Twine.
# It requires a Twine API key stored in GitHub secrets.
# For more information see: https://docs.github.com/en/actions/using-workflows/events-that-trigger-workflows

name: Create Release

on:
  push:
    tags: ["v*"] # Trigger on tags matching v*, e.g., v1.0, v20.15.10
  pull_request:
    paths: [.github/workflows/make_release.yml]

jobs:
  test:
    uses: ./.github/workflows/reusable_run_tox_test.yml
    with:
      coverage: true

  build:
    runs-on: ubuntu-latest
<<<<<<< HEAD
    needs: [test]
    if: github.event_name == 'push' && startsWith(github.ref, 'refs/tags/v')

    # Add permission for OIDC token
    permissions:
      contents: write
      id-token: write
=======
    if: |
      success() &&
      github.event_name == 'push' &&
      startsWith(github.ref, 'refs/tags/v')

    # Add permission for OIDC token
    permissions:
      contents: read
      packages: write
>>>>>>> 6786a80b

    steps:
      - name: Checkout
        uses: actions/checkout@v4

      - name: Set up Python
        uses: actions/setup-python@v5
        with:
          python-version: "3.x"

      - name: Build package
        run: |
          python -m pip install --upgrade pip build
          python -m build .

      - name: Upload to PyPI
        uses: pypa/gh-action-pypi-publish@release/v1
<|MERGE_RESOLUTION|>--- conflicted
+++ resolved
@@ -11,6 +11,10 @@
     tags: ["v*"] # Trigger on tags matching v*, e.g., v1.0, v20.15.10
   pull_request:
     paths: [.github/workflows/make_release.yml]
+  push:
+    tags: ["v*"] # Trigger on tags matching v*, e.g., v1.0, v20.15.10
+  pull_request:
+    paths: [.github/workflows/make_release.yml]
 
 jobs:
   test:
@@ -19,8 +23,13 @@
       coverage: true
 
   build:
+  test:
+    uses: ./.github/workflows/reusable_run_tox_test.yml
+    with:
+      coverage: true
+
+  build:
     runs-on: ubuntu-latest
-<<<<<<< HEAD
     needs: [test]
     if: github.event_name == 'push' && startsWith(github.ref, 'refs/tags/v')
 
@@ -28,17 +37,6 @@
     permissions:
       contents: write
       id-token: write
-=======
-    if: |
-      success() &&
-      github.event_name == 'push' &&
-      startsWith(github.ref, 'refs/tags/v')
-
-    # Add permission for OIDC token
-    permissions:
-      contents: read
-      packages: write
->>>>>>> 6786a80b
 
     steps:
       - name: Checkout
@@ -52,7 +50,12 @@
       - name: Build package
         run: |
           python -m pip install --upgrade pip build
+          python -m pip install --upgrade pip build
           python -m build .
 
       - name: Upload to PyPI
         uses: pypa/gh-action-pypi-publish@release/v1
+
+
+      - name: Upload to PyPI
+        uses: pypa/gh-action-pypi-publish@release/v1
