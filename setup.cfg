[metadata]
name = napari-ndev
url = https://github.com/TimMonko/napari-ndev
project_urls =
    Bug Tracker = https://github.com/TimMonko/napari-ndev/issues
    Documentation = https://timmonko.github.io/napari-ndev/
    Source Code = https://github.com/TimMonko/napari-ndev

description = A collection of widgets to process images from start to finish--focused on neural development.
long_description = file: README.md
long_description_content_type = text/markdown

author = Tim Monko
author_email = timmonko@gmail.com
license = BSD-3-Clause
license_files = LICENSE
classifiers =
    Development Status :: 3 - Alpha
    Framework :: napari
    Intended Audience :: Education
    Intended Audience :: Science/Research
    License :: OSI Approved :: BSD License
    Operating System :: OS Independent
    Programming Language :: Python
    Programming Language :: Python :: 3
    Programming Language :: Python :: 3 :: Only
    Programming Language :: Python :: 3.9
    Programming Language :: Python :: 3.10
    Programming Language :: Python :: 3.11
    Programming Language :: Python :: 3.12
    Topic :: Scientific/Engineering :: Image Processing
    Topic :: Scientific/Engineering :: Visualization
    Topic :: Software Development :: User Interfaces
    Topic :: Software Development :: Libraries :: Python Modules
    Topic :: Utilities


[options]
packages = find:
install_requires =
<<<<<<< HEAD
    numpy >= 1.26, < 2.0
    siphash24 >= 1.6
    magicgui >= 0.8.3
    magic-class
    napari[all] >= 0.4.19
=======
    numpy >= 1.26, < 2.0 # for python 3.12 compatibility
    siphash24 >= 1.6 # to prevent fallback to python's hash function
    magicgui >= 0.8.3
    magic-class
    napari[all] >= 0.4.19 # for proper interaction with scaled images
>>>>>>> 030671fb
    apoc
    pyclesperanto-prototype
    dask
    napari-workflows
    seaborn
    stackview
    bioio >= 1.1.0
    bioio-ome-tiff
    bioio-imageio
    bioio-ome-zarr
    tifffile >= 2023.3.15 # https://github.com/AllenCellModeling/aicsimageio/issues/523 maybe keep for legacy reasons?
    scikit-image >= 0.18.0 # 0.18.0 for multi-channel regionprops support

python_requires = >=3.9
include_package_data = True
package_dir =
    =src
setup_requires = setuptools_scm
# add your package requirements here

[options.packages.find]
where = src

[options.entry_points]
napari.manifest =
    napari-ndev = napari_ndev:napari.yaml

[options.extras_require]
testing =
    tox
    pytest  # https://docs.pytest.org/en/latest/contents.html
    pytest-cov  # https://pytest-cov.readthedocs.io/en/latest/
    pytest-qt  # https://pytest-qt.readthedocs.io/en/latest/
    napari
    pyqt5
    napari-segment-blobs-and-things-with-membranes
    napari-bioio @ git+https://github.com/TimMonko/napari-bioio.git@main#egg=napari-bioio

extras =
    napari-pyclesperanto-assistant
    napari-segment-blobs-and-things-with-membranes
    napari-simpleitk-image-processing

gpl_extras =
<<<<<<< HEAD
    # aicsimageio == 4.11.0
    # napari-aicsimageio == 0.7.2
=======
>>>>>>> 030671fb
    bioio-czi >= 1.0.1
    bioio-lif
    napari-bioio @ git+https://github.com/TimMonko/napari-bioio.git@main#egg=napari-bioio

docs =
    mkdocs
    mkdocs-autorefs
    mkdocs-material
    mkdocstrings
    mkdocstrings-python
    mkdocs-jupyter
    mkdocs-spellcheck[all]
    mkdocs-literate-nav
    black

dev =
    ruff
    pre-commit

all =
    napari-ndev[extras]
    napari-ndev[gpl_extras]

dev-all =
    napari-ndev[testing]
    napari-ndev[docs]
    napari-ndev[dev]

[options.package_data]
* = *.yaml

[options.exclude_package_data]
* =
    docs/*
    _tests/*<|MERGE_RESOLUTION|>--- conflicted
+++ resolved
@@ -38,19 +38,11 @@
 [options]
 packages = find:
 install_requires =
-<<<<<<< HEAD
-    numpy >= 1.26, < 2.0
-    siphash24 >= 1.6
-    magicgui >= 0.8.3
-    magic-class
-    napari[all] >= 0.4.19
-=======
     numpy >= 1.26, < 2.0 # for python 3.12 compatibility
     siphash24 >= 1.6 # to prevent fallback to python's hash function
     magicgui >= 0.8.3
     magic-class
     napari[all] >= 0.4.19 # for proper interaction with scaled images
->>>>>>> 030671fb
     apoc
     pyclesperanto-prototype
     dask
@@ -95,11 +87,6 @@
     napari-simpleitk-image-processing
 
 gpl_extras =
-<<<<<<< HEAD
-    # aicsimageio == 4.11.0
-    # napari-aicsimageio == 0.7.2
-=======
->>>>>>> 030671fb
     bioio-czi >= 1.0.1
     bioio-lif
     napari-bioio @ git+https://github.com/TimMonko/napari-bioio.git@main#egg=napari-bioio
