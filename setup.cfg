[metadata]
name = napari-ndev
url = https://github.com/TimMonko/napari-ndev
project_urls =
    Bug Tracker = https://github.com/TimMonko/napari-ndev/issues
    Documentation = https://timmonko.github.io/napari-ndev/
    Source Code = https://github.com/TimMonko/napari-ndev

description = A collection of widgets to process images from start to finish--focused on neural development.
long_description = file: README.md
long_description_content_type = text/markdown

author = Tim Monko
author_email = timmonko@gmail.com
license = BSD-3-Clause
license_files = LICENSE
classifiers =
    Development Status :: 3 - Alpha
    Framework :: napari
    Intended Audience :: Education
    Intended Audience :: Science/Research
    License :: OSI Approved :: BSD License
    Operating System :: OS Independent
    Programming Language :: Python
    Programming Language :: Python :: 3
    Programming Language :: Python :: 3 :: Only
    Programming Language :: Python :: 3.9
    Programming Language :: Python :: 3.10
    Programming Language :: Python :: 3.11
    Programming Language :: Python :: 3.12
    Topic :: Scientific/Engineering :: Image Processing
    Topic :: Scientific/Engineering :: Visualization
    Topic :: Software Development :: User Interfaces
    Topic :: Software Development :: Libraries :: Python Modules
    Topic :: Utilities


[options]
packages = find:
install_requires =
<<<<<<< HEAD
    numpy >= 1.26, < 2.0 # required for python 3.12 to build
    siphash24 >= 1.6
    magicgui >= 0.8.3
    magic-class
    qtpy
    aicsimageio
    napari[all] >= 0.4.19
=======
    numpy >= 1.26, < 2.0 # for python 3.12 compatibility
    siphash24 >= 1.6 # to prevent fallback to python's hash function
    magicgui >= 0.8.3
    magic-class
    napari[all] >= 0.4.19 # for proper interaction with scaled images
>>>>>>> de69f2ed
    apoc
    pyclesperanto-prototype
    dask
    napari-workflows
    seaborn
    stackview
    tifffile >= 2023.3.15 # https://github.com/AllenCellModeling/aicsimageio/issues/523 maybe keep for legacy reasons?
    scikit-image >= 0.18.0 # 0.18.0 for multi-channel regionprops support
    # bioio BSD3 dependencies
    bioio >= 1.1.0
    bioio-ome-tiff >= 1
    bioio-tifffile >= 1
    bioio-imageio >= 1
    bioio-ome-zarr >= 1
    bioio-nd2 >= 1

python_requires = >=3.9
include_package_data = True
package_dir =
    =src
setup_requires = setuptools_scm
# add your package requirements here

[options.packages.find]
where = src

[options.entry_points]
napari.manifest =
    napari-ndev = napari_ndev:napari.yaml

[options.extras_require]
testing =
    tox
    pytest  # https://docs.pytest.org/en/latest/contents.html
    pytest-cov  # https://pytest-cov.readthedocs.io/en/latest/
    pytest-qt  # https://pytest-qt.readthedocs.io/en/latest/
    napari
    pyqt5
    napari-ndev[all] # just to confirm that bioio dependencies don't conflict with expected readers in tests
    # napari-bioio @ git+https://github.com/TimMonko/napari-bioio.git@main#egg=napari-bioio

extras =
    napari-pyclesperanto-assistant
    napari-segment-blobs-and-things-with-membranes
    napari-simpleitk-image-processing

gpl_extras =
<<<<<<< HEAD
    napari-aicsimageio >= 0.7.2
    bioio-czi
    bioio-lif
=======
    # bioio GPL3 dependencies
    bioio-czi >= 1.0.1
    bioio-lif >= 1
    # napari-bioio @ git+https://github.com/TimMonko/napari-bioio.git@main#egg=napari-bioio
>>>>>>> de69f2ed

docs =
    mkdocs
    mkdocs-autorefs
    mkdocs-material
    mkdocstrings
    mkdocstrings-python
    mkdocs-jupyter
    mkdocs-spellcheck[all]
    mkdocs-literate-nav
    black

dev =
    ruff
    pre-commit

all =
    napari-ndev[extras]
    napari-ndev[gpl_extras]

dev-all =
    napari-ndev[testing]
    napari-ndev[docs]
    napari-ndev[dev]

[options.package_data]
* = *.yaml

[options.exclude_package_data]
* =
    docs/*
    _tests/*<|MERGE_RESOLUTION|>--- conflicted
+++ resolved
@@ -38,21 +38,11 @@
 [options]
 packages = find:
 install_requires =
-<<<<<<< HEAD
-    numpy >= 1.26, < 2.0 # required for python 3.12 to build
-    siphash24 >= 1.6
-    magicgui >= 0.8.3
-    magic-class
-    qtpy
-    aicsimageio
-    napari[all] >= 0.4.19
-=======
     numpy >= 1.26, < 2.0 # for python 3.12 compatibility
     siphash24 >= 1.6 # to prevent fallback to python's hash function
     magicgui >= 0.8.3
     magic-class
     napari[all] >= 0.4.19 # for proper interaction with scaled images
->>>>>>> de69f2ed
     apoc
     pyclesperanto-prototype
     dask
@@ -100,16 +90,10 @@
     napari-simpleitk-image-processing
 
 gpl_extras =
-<<<<<<< HEAD
-    napari-aicsimageio >= 0.7.2
-    bioio-czi
-    bioio-lif
-=======
     # bioio GPL3 dependencies
     bioio-czi >= 1.0.1
     bioio-lif >= 1
     # napari-bioio @ git+https://github.com/TimMonko/napari-bioio.git@main#egg=napari-bioio
->>>>>>> de69f2ed
 
 docs =
     mkdocs
