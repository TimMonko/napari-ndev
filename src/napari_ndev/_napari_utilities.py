import os
import pathlib
import string

import numpy as np
from aicsimageio.writers import OmeTiffWriter
from magicgui import magic_factory
from napari import layers
from napari.types import LayerDataTuple


def init_rescale_by(rescale_by):
    @rescale_by.inherit_from.changed.connect
    @rescale_by.scale_in_z.changed.connect
    def _inherit_from():
        print("changed")
        if rescale_by.scale_in_z.value is False:
            rescale_by.scale_y.value = rescale_by.inherit_from.value.scale[0]
            rescale_by.scale_x.value = rescale_by.inherit_from.value.scale[1]
            print(rescale_by.scale_x.value)
        if rescale_by.scale_in_z.value is True:
            rescale_by.scale_z.value = rescale_by.inherit_from.value.scale[0]
            rescale_by.scale_y.value = rescale_by.inherit_from.value.scale[1]
            rescale_by.scale_x.value = rescale_by.inherit_from.value.scale[2]


@magic_factory(
    widget_init=init_rescale_by,
    scale_x=dict(widget_type="FloatSpinBox", step=0.00000001),
    scale_y=dict(widget_type="FloatSpinBox", step=0.00000001),
    scale_z=dict(widget_type="FloatSpinBox", step=0.00000001),
)
def rescale_by(
    layer: layers.Layer,
<<<<<<< HEAD
    inherit_from: layers.Layer = None,
=======
>>>>>>> d710102d
    scale_x: float = 1.0,
    scale_y: float = 1.0,
    scale_z: float = 1.0,
    scale_in_z: bool = False,
) -> LayerDataTuple:
    """
    Rescale an image by a given set of scale factors.

    Parameters
    ----------
    layer : Layer
        selected layer type will be returned in LayerDataTuple
    scale_x : float, optional
        factor by which to scale the image along the x axis.
        The default is 1.0.
    scale_y : float, optional
        factor by which to scale the image along the y dimension.
        The default is 1.0.
    scale_z : float, optional
        factor by which to scale the image along the z dimension.
        The default is 1.0.
    scale_in_z : bool = False
        if True, then scaling is additionally done to Z access
        (not possible with 2D layer inputs)

    Returns
    -------
    LayerDataTuple overwriting original layer with new scale
    """

    if scale_in_z is False:
        scale_factors = np.asarray([scale_y, scale_x])
    elif scale_in_z is True:
        scale_factors = np.asarray([scale_z, scale_y, scale_x])

    return (layer.data, {"name": layer.name, "scale": scale_factors})


@magic_factory(
    auto_call=False,
    result_widget=True,
    call_button="Save Layers to Output Folders",
    annotation_type=dict(
        widget_type="RadioButtons", choices=["Labels", "Shapes"]
    ),
    file_directory=dict(
        widget_type="FileEdit", mode="d", label="File Directory"
    ),
    output_folder_prefix=dict(widget_type="LineEdit", label="Output Folder"),
    save_suffix=dict(widget_type="LineEdit", label="Save Suffix"),
)
def annotation_saver(
    image: layers.Image,
    labels: layers.Labels,
    shapes: layers.Shapes,
    annotation_type: str = "Labels",
    file_directory=pathlib.Path(),
    output_folder_prefix="Annotated",
    save_suffix=".tif",
):
    """Annotation Saver

    Used for annotating images and saving images of interest into a
    folder for the image and a folder for the labels. The GUI allows
    selecting of the intended label layer and image layer, as well as
    the prefix for the output folders. These output folders can already
    exist: mkdir(exist_ok=True), so should be used to save multiple
    images within the same folder group. Images are saved as ome.tif
    with aicsimageio.OmeTiffWriter

    Parameters
    ----------
    image : napari.layers.layers.Image
        Image layer to save
    labels : napari.layers.layers.Labels
        Labels layer (annotation) to save
    file_directory : pathlib.Path
        Top-level folder where separate image and labels folders are present
    output_folder_prefix : str
        Prefix to _images or _labels folder created in `file_directory`,
        by default "Annotated"
    save_suffix : str
        File ending can be changed if needed for interoperability, but still
        saves as an OME-TIFF with aicsimageio.OmeTiffWriter,
        by default ".tif"

    Returns
    -------
    str
        Message of "saved" and the respective image name
    """

    def _format_filename(char_string):
        """convert strings to valid file names"""
        valid_chars = f"-_.() {string.ascii_letters}{string.digits}"
        filename = "".join(char for char in char_string if char in valid_chars)
        filename = filename.replace(" ", "_")
        return filename

    def _save_path(folder_suffix, save_suffix_str):
        """Create save directories and return the path to save a file"""
        folder_name = str(output_folder_prefix + folder_suffix)
        save_directory = file_directory / folder_name
        save_directory.mkdir(parents=False, exist_ok=True)

        # image_name_base = os.path.splitext(os.path.basename(image.name))[0]
        # image_name = str(image_name_base + save_suffix_str)
        image_name = str(image.name + save_suffix_str)
        save_name = _format_filename(image_name)
        save_path = save_directory / save_name
        return save_path

    """save image"""
    img_path = _save_path("_images", save_suffix)
    # TO DO, make possible without aicsimageio, use KeyError for call
    img = image.metadata["aicsimage"]
    OmeTiffWriter.save(
        data=img.data,
        uri=img_path,
        dim_order=img.dims.order,
        channel_names=img.channel_names,
        physical_pixel_sizes=img.physical_pixel_sizes,
    )

    """save label"""
    lbl_path = _save_path("_labels", save_suffix)
    # lbl_dims = _get_img_dims(img)

    # if type(labels) is layers.Shapes:
    if annotation_type == "Shapes":
        lbl = shapes.to_labels(labels_shape=image.data.shape)
    # elif type(labels) is layers.Labels:
    elif annotation_type == "Labels":
        lbl = labels.data

    if len(np.squeeze(img.data).shape) > len(lbl.shape):
        lbl_dims = "".join(
            [
                d
                for d in img.dims.order
                if d != "C" and img.dims._dims_shape[d] > 1
            ]
        )
    elif len(np.squeeze(img.data).shape) == len(lbl.shape):
        lbl_dims = img.dims.order

    lbl = lbl.astype(np.int32)
    OmeTiffWriter.save(
        data=lbl,
        uri=lbl_path,
        dim_order=lbl_dims,
        channel_names=["Labels"],
        physical_pixel_sizes=img.physical_pixel_sizes,
    )

    return "Saved: " + os.path.splitext(os.path.basename(image.name))[0]<|MERGE_RESOLUTION|>--- conflicted
+++ resolved
@@ -32,10 +32,7 @@
 )
 def rescale_by(
     layer: layers.Layer,
-<<<<<<< HEAD
     inherit_from: layers.Layer = None,
-=======
->>>>>>> d710102d
     scale_x: float = 1.0,
     scale_y: float = 1.0,
     scale_z: float = 1.0,
