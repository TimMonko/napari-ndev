--- conflicted
+++ resolved
@@ -430,14 +430,12 @@
             result_stack = da.concatenate([dask_images, dask_result], axis=0)
             result_names = root_list + result_names
 
-<<<<<<< HEAD
+
         file_stem = os.path.splitext(os.path.basename(file))[0]
         save_name = file_stem + ".tif"
-=======
+
         # print(result_stack.shape)
 
-        save_name = str(file + ".ome.tif")
->>>>>>> 4a61f6d9
         save_uri = result_directory / save_name
 
         # Need to explicitly order CYX if dims are just XY else the stack
